--- conflicted
+++ resolved
@@ -62,12 +62,9 @@
       "Bash(npm test:*)",
       "Bash(rg:*)",
       "Bash(npm run version:update:*)",
-<<<<<<< HEAD
+      "mcp__multi-ai-collab__ask_gemini",
+      "Bash(npm run type-check:*)",
       "Bash(git merge:*)"
-=======
-      "mcp__multi-ai-collab__ask_gemini",
-      "Bash(npm run type-check:*)"
->>>>>>> ca5e86bd
     ],
     "deny": []
   }
